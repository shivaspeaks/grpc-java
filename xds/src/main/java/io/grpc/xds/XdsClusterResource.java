--- conflicted
+++ resolved
@@ -17,6 +17,7 @@
 package io.grpc.xds;
 
 import static com.google.common.base.Preconditions.checkNotNull;
+import static io.grpc.xds.MetadataParser.parseMetadata;
 import static io.grpc.xds.client.Bootstrapper.ServerInfo;
 
 import com.google.auto.value.AutoValue;
@@ -33,7 +34,6 @@
 import com.google.protobuf.util.Durations;
 import io.envoyproxy.envoy.config.cluster.v3.CircuitBreakers.Thresholds;
 import io.envoyproxy.envoy.config.cluster.v3.Cluster;
-import io.envoyproxy.envoy.config.core.v3.Metadata;
 import io.envoyproxy.envoy.config.core.v3.RoutingPriority;
 import io.envoyproxy.envoy.config.core.v3.SocketAddress;
 import io.envoyproxy.envoy.config.endpoint.v3.ClusterLoadAssignment;
@@ -46,15 +46,12 @@
 import io.grpc.internal.ServiceConfigUtil.LbConfig;
 import io.grpc.xds.EnvoyServerProtoData.OutlierDetection;
 import io.grpc.xds.EnvoyServerProtoData.UpstreamTlsContext;
-import io.grpc.xds.MetadataRegistry.MetadataValueParser;
 import io.grpc.xds.XdsClusterResource.CdsUpdate;
 import io.grpc.xds.client.XdsClient.ResourceUpdate;
 import io.grpc.xds.client.XdsResourceType;
-import io.grpc.xds.internal.ProtobufJsonConverter;
 import io.grpc.xds.internal.security.CommonTlsContextUtil;
 import java.util.List;
 import java.util.Locale;
-import java.util.Map;
 import java.util.Set;
 import javax.annotation.Nullable;
 
@@ -181,7 +178,7 @@
 
     try {
       ImmutableMap<String, Object> parsedFilterMetadata =
-          parseClusterMetadata(cluster.getMetadata());
+          parseMetadata(cluster.getMetadata());
       updateBuilder.parsedMetadata(parsedFilterMetadata);
     } catch (InvalidProtocolBufferException e) {
       throw new ResourceInvalidException(
@@ -190,49 +187,6 @@
     }
 
     return updateBuilder.build();
-  }
-
-  /**
-   * Parses cluster metadata into a structured map.
-   *
-   * <p>Values in {@code typed_filter_metadata} take precedence over
-   * {@code filter_metadata} when keys overlap, following Envoy API behavior. See
-   * <a href="https://github.com/envoyproxy/envoy/blob/main/api/envoy/config/core/v3/base.proto#L217-L259">
-   *   Envoy metadata documentation </a> for details.
-   *
-   * @param metadata the {@link Metadata} containing the fields to parse.
-   * @return an immutable map of parsed metadata.
-   * @throws InvalidProtocolBufferException if parsing {@code typed_filter_metadata} fails.
-   */
-  private static ImmutableMap<String, Object> parseClusterMetadata(Metadata metadata)
-      throws InvalidProtocolBufferException {
-    ImmutableMap.Builder<String, Object> parsedMetadata = ImmutableMap.builder();
-
-    MetadataRegistry registry = MetadataRegistry.getInstance();
-    // Process typed_filter_metadata
-    for (Map.Entry<String, Any> entry : metadata.getTypedFilterMetadataMap().entrySet()) {
-      String key = entry.getKey();
-      Any value = entry.getValue();
-      MetadataValueParser parser = registry.findParser(value.getTypeUrl());
-      if (parser != null) {
-        Object parsedValue = parser.parse(value);
-        parsedMetadata.put(key, parsedValue);
-      }
-    }
-    // building once to reuse in the next loop
-    ImmutableMap<String, Object> intermediateParsedMetadata = parsedMetadata.build();
-
-    // Process filter_metadata for remaining keys
-    for (Map.Entry<String, Struct> entry : metadata.getFilterMetadataMap().entrySet()) {
-      String key = entry.getKey();
-      if (!intermediateParsedMetadata.containsKey(key)) {
-        Struct structValue = entry.getValue();
-        Object jsonValue = ProtobufJsonConverter.convertToJson(structValue);
-        parsedMetadata.put(key, jsonValue);
-      }
-    }
-
-    return parsedMetadata.build();
   }
 
   private static StructOrError<CdsUpdate.Builder> parseAggregateCluster(Cluster cluster) {
@@ -676,11 +630,8 @@
           .maxRingSize(0)
           .choiceCount(0)
           .filterMetadata(ImmutableMap.of())
-<<<<<<< HEAD
+          .parsedMetadata(ImmutableMap.of())
           .isHttp11ProxyEnabled(false);
-=======
-          .parsedMetadata(ImmutableMap.of());
->>>>>>> e61b03cb
     }
 
     static Builder forAggregate(String clusterName, List<String> prioritizedClusterNames) {
