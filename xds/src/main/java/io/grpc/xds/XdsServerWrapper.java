--- conflicted
+++ resolved
@@ -473,22 +473,7 @@
     }
 
     @Override
-<<<<<<< HEAD
     public void onAmbientError(Status error) {
-=======
-    public void onResourceDoesNotExist(final String resourceName) {
-      if (stopped) {
-        return;
-      }
-      StatusException statusException = Status.UNAVAILABLE.withDescription(
-          String.format("Listener %s unavailable, xDS node ID: %s", resourceName,
-              xdsClient.getBootstrapInfo().node().getId())).asException();
-      handleConfigNotFoundOrMismatch(statusException);
-    }
-
-    @Override
-    public void onError(final Status error) {
->>>>>>> 25199e9d
       if (stopped) {
         return;
       }
